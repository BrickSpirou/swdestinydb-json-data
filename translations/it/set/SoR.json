--- conflicted
+++ resolved
@@ -433,7 +433,6 @@
         "text": "Ritira un dado di un avversario. Poi quell'avversario risolve oppure rimuove quel dado.\n<em>(Traduzione non ufficiale)</em>"
     },
     {
-<<<<<<< HEAD
         "code": "02081",
         "name": "Commercio d'Armi",
         "text": "Scarta un qualsiasi numero di <i>armi</i> dalla tua mano. Poi guadagna 1 risorsa per ogni carta appena scartata.\n<em>(Traduzione non ufficiale)</em>"
@@ -458,15 +457,13 @@
         "name": "Un Quarto di Porzione",
         "text": "Rimuovi un dado di un avversario. Puoi quell'avversario guadagna 1 risorsa.\n<em>(Traduzione non ufficiale)</em>"
     },
-        {
-=======
->>>>>>> ec71b2f0
+    {
+
         "code": "02086",
         "name": "Inseguimento Implacabile",
         "text": "Sposta fino a 2 danni da un personaggio a un altro personaggio <em>(ignorando gli scudi)</em>."
     },
-<<<<<<< HEAD
-        {
+    {
         "code": "02087",
         "name": "Comprare Scarti",
         "text": "Gioca solo se hai 3 o più carte nella tua pila degli scarti.\nAggiungi una carta casuale dalla tua pila degli scarti alla tua mano <em>(mostra la carta agli avversari)</em>.\n<em>(Traduzione non ufficiale)</em>"
@@ -556,10 +553,7 @@
         "name": "Urlo del Drago Krayt",
         "text": "Avvista un personaggio blu e scegli un dado di un avversario. Quell'avversario sceglie se rimuovere quel dado o scartare le prime 2 carte del suo mazzo.\n<em>(Traduzione non ufficiale)</em>"
     },
-       {
-=======
-    {
->>>>>>> ec71b2f0
+    {
         "code": "02105",
         "name": "Mio Alleato è la Forza",
         "text": "Imboscata.\nRisolvi 1 tuo dado blu senza rimuoverlo dalla tua riserva."
