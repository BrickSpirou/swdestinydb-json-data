--- conflicted
+++ resolved
@@ -633,8 +633,7 @@
         "name": "Ricostruzione",
         "text": "Aggiungi alla tua mano 1 supporto dalla tua pila degli scarti."
     },
-<<<<<<< HEAD
-        {
+    {
         "code": "07126",
         "name": "Attacco in Campo Nemico",
         "text": "Risolvi un qualsiasi numero di tuoi dadi \"danno\" ([ranged], [melee] o [indirect]) nell'ordine che preferisci."
@@ -732,11 +731,84 @@
         "name": "Affarista Rispettabile",
         "text": "Dopo che hai attivato il persomaggio con questa miglioria, puoi ottenere 1 risorsa."
     },               
-=======
->>>>>>> b5630a8b
+    {
+        "code": "07146",
+        "name": "Estrazione",
+        "text": "Scegli fino a 3 carte in una pila degli scarti e mettile da parte."
+    },
+    {
+        "code": "07147",
+        "name": "Caduta Libera",
+        "text": "Imboscata. <em>(Dopo che hai giocato questa carta, puoi effettuare un'azione aggiuntiva.)</em>\nObbliga un avversario a rimuovere un suo dado."
+    },
+    {
+        "code": "07148",
+        "name": "Nati Per Soffrire",
+        "text": "Ogni giocatore scarta un ammontare di carte pari al numero di suoi dadi \"vuoto\" ([blank]) dalla cima del proprio mazzo."
+    },
+    {
+        "code": "07149",
+        "name": "Fascino della Natura",
+        "text": "Ripeti il tiro di un massimo di 2 dadi <em>tuoi e/o di un avversario)</em>."
+    },
+    {
+        "code": "07150",
+        "name": "Reprimere",
+        "text": "Rimuovi tutti i dadi \"danno secondario\" ([indirect]) di un avversario."
+    },
+    {
+        "code": "07151",
+        "name": "Sotto Attacco",
+        "text": "Rimuovi un qualsiasi numero di dadi \"danno\" ([ranged], [melee] o [indirect]) di un avversario. Poi infliggi a te stesso un ammontare di danni secondari ([indirect]) pari al valore totale di quei dadi." 
+    },
+    {
+        "code": "07152",
+        "name": "Spazzini di Lotho Minor",
+        "text": "[special] - metti da parte 1 carta <i>Arma</i>, <i>Droide</i>, <i>Equipaggiamento</i> o <i>Veicolo</i> nella tua pila degli scarti per ottenere 2 risorse."
+    },
+    {
+        "code": "07153",
+        "name": "Sguscio",
+        "text": "Imboscata.\nDopo che questo dado ha ottenuto \"vuoto\" ([blank]), rimetti questo supporto dal gioco nella mano del suo proprietario."
+    },
     {
         "code": "07154",
         "name": "Macrobinocoli",
         "text": "[special] - Guarda la mano di un avversario. Fornisci 1 scudo a un personaggio."
-    }
+    },
+    {
+        "code": "07155",
+        "name": "Boonta Eve Classic",
+        "text": "Dopo che hai risolto 1 tuo dado <i>Sguscio</i>, puoi collocare 1 risorsa su quello <i>Sguscio</i>. Se ci sono 4 o più risorse su di esso, metti da parte ogni copia di questa trama e ottieni 4 risorse."
+    },
+    {
+        "code": "07156",
+        "name": "Arena della Morte",
+        "subtitle": "Nar Shaddaa",
+        "text": "<b>Rivendicazione</b> - Infliggi a un avversario un ammontare di danni secondari ([indirect]) pari al numero di tuoi personaggi sconfitti, fino a un massimo di 3"
+    },
+    {
+        "code": "07157",
+        "name": "",
+        "subtitle": "Atollon",
+        "text": "<b>Rivendicazione</b> - \n.\n"
+    },
+    {
+        "code": "07158",
+        "name": "Torre di Comunicazione",
+        "subtitle": "Scarif",
+        "text": "<b>Rivendicazione</b> - Risolvi un tuo dado, aumentando di 1 il suo valore se avvisti una trama."
+    },
+    {
+        "code": "07159",
+        "name": "Arena di Mos Espa",
+        "subtitle": "Tatooine",
+        "text": "<b>Rivendicazione</b> - Obbliga un avversario a scegliere se perdere una risorsa oppure farti ottenere 1 risorsa. Avvista uno <i>Sguscio</i> per obbligarlo invece a fare entrambe le cose."
+    },
+    {
+        "code": "07160",
+        "name": "Valle del Crepaccio",
+        "subtitle": "Dathomir",
+        "text": "<b>Rivendicazione</b> - Rivela 1 carta dalla cima del tuo mazzo. Se il suo costo è dispari, rimuovi 1 dado di valore pari o inferiore a 2."
+    } 
 ]