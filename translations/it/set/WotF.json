--- conflicted
+++ resolved
@@ -1,4 +1,3 @@
-<<<<<<< HEAD
 [
     {
         "code": "07001",
@@ -419,118 +418,4 @@
         "name": "Macrobinocoli",
         "text": "[special] - Guarda la mano di un avversario. Fornisci 1 scudo a un personaggio."
     }
-=======
-[
-    {
-        "code": "07001",
-        "flavor": "\"Avverto grande paura in te.\"",
-        "name": "Conte Dooku",
-        "subtitle": "Darth Tyranus",
-        "text": "Dopo che hai attivato questo personaggio, puoi girare 1 suo dado su una faccia \"danno in mischia\" ([melee]). Gira 1 dado \"danno in mischia\" ([melee]) di un avversario su una faccia a tua scelta."
-    },
-    {
-        "code": "07002",
-        "flavor": "\"Sta a me ucciderlo!\"",
-        "name": "Quinto Fratello",
-        "subtitle": "Sicario Intimidatorio",
-        "text": "[special] - Risolvi 1 tuo dado miglioria <i>blu</i> non <b>Capacità</b> senza rimuoverlo dalla tua riserva."
-    },
-    {
-        "code": "07003",
-        "name": "Reietto Sensibile alla Forza",
-        "text": "Finché questo personaggio possiede 1 o più danni, riduci di 1 il costo della prima <b>Capacità</b> <i>blu</i> che giochi su di esso ogni round."
-    },
-    {
-        "code": "07004",
-        "flavor": "\"C'è stato un risveglio. L'hai percepito?\"",
-        "name": "Snoke",
-        "subtitle": "Leader Supremo",
-        "text": "<b>Azione Straordinaria</b> - infliggi 1 danno a un altro tuo personaggio per risolvere 1 suo dado personaggio, aumentando di 2 il suo valore."
-    },
-    {
-        "code": "07005",
-        "name": "Sopprimere la Speranza",
-        "text": "Gioca questa carta solo se un avversario possiede 1 o più dadi \"vuoto\" ([blank]).\nScarta un qualsiasi numero di carte dalla tua mano per infliggere un pari ammontare di danni secondari ([indirect]) a quell'avversario."
-    },
-    {
-        "code": "07006",
-        "name": "Rituale Oscuro",
-        "text": "Rimetti in gioco 1 tuo personaggio sconfitto e colloca su di esso un ammontare di danni pari alla metà della sua salute (arrotondando per difetto)."
-    },
-    {
-        "code": "07007",
-        "name": "Mancanza di Fede",
-        "text": "Avvista un personaggio <i>blu></i> dal valore in punti pari o superiore a 15 per rimuovere tutti i dadi personaggio di un personaggio."
-    },
-    {
-        "code": "07008",
-        "name": "Senza Scampo",
-        "text": "Gioca questa carta solo se un avversario non ha carte nella sua mano.\nInfliggi 2 danni a un personaggio di quell'avversario."
-    },
-    {
-        "code": "07009",
-        "name": "Potere dal Dolore",
-        "text": "Avvista 2 personaggi <i>blu</i> o Snoke per infliggere 1 danno a un tuo personaggio. Poi gira 1 dado personaggio o una miglioria di quel personaggio su una faccia a tua scelta."
-    },
-    {
-        "code": "07010",
-        "name": "Tripla Minaccia",
-        "text": "Ripeti il tiro di 3 dadi personaggio. Poi gira 1 di quei dadi su una faccia a tua scelta."
-    },
-    {
-        "code": "07011",
-        "name": "Ostacolare",
-        "text": "Rimuovi fino a due dadi \"vuoto\" ([blank])."
-    },
-    {
-        "code": "07012",
-        "name": "Potenziamento Oscuro",
-        "text": "<b>Azione</b> - Esaurisci questo supporto e rimuovi un dado \"vuoto\" ([blank]) per infliggere 1 danno secondario ([indirect]) a un avversario."
-    },
-    {
-        "code": "07013",
-        "name": "Veliero Solare del Conte Dooku",
-        "text": "Dopo che hai attivato questo supporto, puoi pescare 1 carta."
-    },
-    {
-        "code": "07014",
-        "flavor": "\"Posso sentire il potere del puro spirito risuonare in questo globo.\" <cite>Madre Talzin</cite>",
-        "name": "Sfera di Bardotta",
-        "text": "[special] - Scarta 1 carta dalla cima di 1 mazzo. Se il costo di quella carta è dispari, infliggi 1 danno a un personaggio."
-    },
-    {
-        "code": "07015",
-        "name": "Spada Laser del Quinto Fratello",
-        "text": "Finché questa miglioria è assegnata al Quinto Fratello, puoi risolvere questo dado come se non fosse modificatore.\nDopo che hai risolto questo dado, puoi infliggere 1 danno a un personaggio."
-    },
-    {
-        "code": "07017",
-        "flavor": "\"Mi sento dilaniato. Voglio liberarmi da questa pena.\" <cite>Kylo Ren</cite>",
-        "name": "Tormento",
-        "text": "Dopo che al personaggio con questa miglioria son stati inflitti danni, puoi esaurire questa miglioria per ottenere 1 risorsa."
-    },
-    {
-        "code": "07018",
-        "flavor": "\"Combattono così tanto per avere così poco.\"",
-        "name": "Arihnda Pryce",
-        "subtitle": "Governatore Senza Scrupoli",
-        "text": "[special] - Gira 1 altro tuo dado su una facci a tua scelta. Se controlli il campo di battaglia, puoi risolvere quel dado aumentando di 1 il suo valore."
-    },
-    {
-        "code": "07019",
-        "name": "Esecutore",
-        "text": "Dopo che un personaggio dell'avversario è stato sconfitto, puoi tirare questo dado nella tua riserva."
-    },
-    {
-        "code": "07021",
-        "name": "Generale Grevious",
-        "subtitle": "Temibile Cyborg",
-        "text": "Ignora le restrizioni di gioco delle carte <b>Arma</b> giocate su questo personaggio. Questo personaggio può possedere 1 miglioria aggiuntiva.\n<b>Azione Straordinaria</b> - Se ci sono 4 dadi <b>Arma</b> di questo personaggio nella tua riserva, ingliggi 4 danni a un personaggio."
-    },    
-    {
-        "code": "07154",
-        "name": "Macrobinocoli",
-        "text": "[special] - Guarda la mano di un avversario. Fornisci 1 scudo a un personaggio."
-    }
->>>>>>> 2ceb70b9
 ]